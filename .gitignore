--- conflicted
+++ resolved
@@ -71,7 +71,6 @@
 venv.bak/
 
 # Sensitive configuration files
-<<<<<<< HEAD
 config/*.json
 config/*.pickle
 config/*_credentials*
@@ -79,13 +78,4 @@
 config/*oauth*
 
 # Test files with sensitive data
-test_oauth_drive.py
-=======
-config/
-!config/.gitkeep
-*.json
-*.pickle
-*_credentials*
-*_token*
-*oauth*
->>>>>>> edb9f958
+test_oauth_drive.py